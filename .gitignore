--- conflicted
+++ resolved
@@ -322,10 +322,6 @@
 *.egg-info/
 *.egg
 venv
-<<<<<<< HEAD
 wandb/
 /_build
 /doctrees
-=======
-wandb/
->>>>>>> 8b5a5f0a
